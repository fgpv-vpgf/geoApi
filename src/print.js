/* globals*/
module.exports = function (esriBundle) {
    return function (PrintParameters, PrintTemplate, PrintTask) {
        const printTask = new PrintTask('random URL');
        const template = new PrintTemplate();
        const params = new PrintParameters();
        const mapDom = $('#mainMap_root')[0];
        let def;

        printTask.on('complete', function (event) {
            //console.log('PRINT RESULT: ' + event.result.url);
            def.resolve({
                event: event,
                exportOptions: template.exportOptions,
            });
        });

        printTask.on('error', function (event) {
            //console.log('PRINT FAILED: ' + event.error.message);
            def.reject(event);
        });

        template.exportOptions = {
            width: mapDom.clientWidth,
            height: mapDom.clientHeight,
            dpi: 96,
        };
        template.format = 'PNG32';
        template.layout = 'MAP_ONLY';
        template.showAttribution = false;

        params.map = mapDom; //mappy;
        params.template = template;
        console.log('submitting print job.  please wait');
        printTask.execute(params);

<<<<<<< HEAD
    params.map = mapDom; //mappy;
    params.template = template;

    console.log('submitting print job.  please wait');
    printTask.execute(params);
=======
        return new Promise(function (resolve, reject) {
            if (esriBundle.url) {
                resolve();
            } else {
                reject();
            }
>>>>>>> 713639dc

            // return URL?
            // what do I put in the promise?

        });
    };
};<|MERGE_RESOLUTION|>--- conflicted
+++ resolved
@@ -31,26 +31,9 @@
 
         params.map = mapDom; //mappy;
         params.template = template;
+
         console.log('submitting print job.  please wait');
         printTask.execute(params);
-
-<<<<<<< HEAD
-    params.map = mapDom; //mappy;
-    params.template = template;
-
-    console.log('submitting print job.  please wait');
-    printTask.execute(params);
-=======
-        return new Promise(function (resolve, reject) {
-            if (esriBundle.url) {
-                resolve();
-            } else {
-                reject();
-            }
->>>>>>> 713639dc
-
-            // return URL?
-            // what do I put in the promise?
 
         });
     };
