--- conflicted
+++ resolved
@@ -1,13 +1,10 @@
 'use strict';
 const layer = require('./layer.js');
-<<<<<<< HEAD
-const esri = require('./esri.js');
-=======
 const proj = require('./proj.js');
 const basemap = require('./basemap.js');
 const mapManager = require('./mapManager.js');
 const attribute = require('./attribute.js');
->>>>>>> ec2dd4ac
+const printjs = require('./print.js');
 
 function grayMapFactory(esriBundle) {
     return function (element) {
@@ -21,14 +18,11 @@
     return {
         grayMap: grayMapFactory(esriBundle),
         layer: layer(esriBundle),
-<<<<<<< HEAD
-        esri: esri(esriBundle),
-=======
         proj: proj(esriBundle),
         basemap: basemap(esriBundle),
         mapManager: mapManager(esriBundle),
         attribs: attribute(esriBundle),
->>>>>>> ec2dd4ac
+        print: printjs(esriBundle),
         debug: function () {
             if (arguments.length === 1) {
                 debug = arguments[0] === true;
@@ -49,22 +43,24 @@
     // in esriBundle
     const esriDeps = [
         ['dojo/Deferred', 'Deferred'],
+        ['esri/SpatialReference', 'SpatialReference'],
         ['esri/dijit/Basemap', 'Basemap'],
         ['esri/dijit/BasemapGallery', 'BasemapGallery'],
         ['esri/dijit/BasemapLayer', 'BasemapLayer'],
         ['esri/dijit/Scalebar', 'Scalebar'],
+        ['esri/geometry/Point', 'Point'],
         ['esri/layers/ArcGISDynamicMapServiceLayer', 'ArcGISDynamicMapServiceLayer'],
         ['esri/layers/ArcGISTiledMapServiceLayer', 'ArcGISTiledMapServiceLayer'],
         ['esri/layers/FeatureLayer', 'FeatureLayer'],
         ['esri/layers/GraphicsLayer', 'GraphicsLayer'],
         ['esri/layers/WMSLayer', 'WmsLayer'],
-<<<<<<< HEAD
         ['esri/tasks/GeometryService', 'GeometryService'],
-        ['esri/tasks/GeometryService', 'ProjectParameters']
-=======
+        ['esri/tasks/ProjectParameters', 'ProjectParameters'],
+        ['esri/tasks/PrintParameters', 'PrintParameters'],
+        ['esri/tasks/PrintTemplate', 'PrintTemplate'],
+        ['esri/tasks/PrintTask', 'PrintTask'],
         ['esri/map', 'Map'],
         ['esri/request', 'esriRequest']
->>>>>>> ec2dd4ac
     ];
 
     function makeDojoRequests() {
